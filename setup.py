--- conflicted
+++ resolved
@@ -4,11 +4,7 @@
 
 setup(
     name = 'metapub',
-<<<<<<< HEAD
-    version = '0.4.0a',
-=======
-    version = '0.4.0.1',
->>>>>>> fe1bd3c1
+    version = '0.4.1',
     description = 'Pubmed / NCBI / eutils interaction library, handling the metadata of pubmed papers.',
     url = 'https://bitbucket.org/metapub/metapub',
     author = 'Naomi Most',
@@ -21,7 +17,7 @@
         'setuptools',
         'lxml',
         'requests',
-        'eutils', 
+        'eutils',
         'tabulate',
         'cssselect',
         'unidecode',
