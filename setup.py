import glob, os

from setuptools import setup, find_packages

setup(
    name = 'metapub',
<<<<<<< HEAD
    version = '0.3.4.10',
    description = 'Pubmed / NCBI / medgen / eutils interaction library, handling all things meta about pub.',
=======
    version = '0.3.5',
    description = 'Pubmed / NCBI / eutils interaction library, handling the metadata of pubmed papers.',
>>>>>>> d94b7268
    url = 'https://bitbucket.org/nthmost/metapub',
    author = 'Naomi Most',
    maintainer = 'Naomi Most',
    author_email = 'naomi@nthmost.com',
    maintainer_email = 'naomi@nthmost.com',
    license = 'Apache 2.0',
    packages = find_packages(),
    install_requires = [
        'setuptools',
        'lxml',
        'requests',
        'eutils',
        'tabulate',
        ],
    )<|MERGE_RESOLUTION|>--- conflicted
+++ resolved
@@ -4,13 +4,8 @@
 
 setup(
     name = 'metapub',
-<<<<<<< HEAD
-    version = '0.3.4.10',
-    description = 'Pubmed / NCBI / medgen / eutils interaction library, handling all things meta about pub.',
-=======
     version = '0.3.5',
     description = 'Pubmed / NCBI / eutils interaction library, handling the metadata of pubmed papers.',
->>>>>>> d94b7268
     url = 'https://bitbucket.org/nthmost/metapub',
     author = 'Naomi Most',
     maintainer = 'Naomi Most',
